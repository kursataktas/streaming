# Copyright 2023 MosaicML Streaming authors
# SPDX-License-Identifier: Apache-2.0

"""A streaming WebVid dataset."""

import os
from time import sleep
from typing import Any, Optional

from streaming.base import StreamingDataset
from streaming.base.dataset import TICK, _IterState
from streaming.base.storage import download_file


class StreamingInsideWebVid(StreamingDataset):
    """Streaming WebVid dataset.

    Videos are stored "inside" the shards, as is typically done.

    Args:
        remote (str, optional): Remote path or directory to download the dataset from. If ``None``,
            its data must exist locally. StreamingDataset uses either ``streams`` or
            ``remote``/``local``. Defaults to ``None``.
        local (str, optional): Local working directory to download shards to. This is where shards
            are cached while they are being used. Uses a temp directory if not set.
            StreamingDataset uses either ``streams`` or ``remote``/``local``. Defaults to ``None``.
        split (str, optional): Which dataset split to use, if any. If provided, we stream from/to
            the ``split`` subdirs of  ``remote`` and ``local``. Defaults to ``None``.
        download_retry (int): Number of download re-attempts before giving up. Defaults to ``2``.
        download_timeout (float): Number of seconds to wait for a shard to download before raising
            an exception. Defaults to ``60``.
        validate_hash (str, optional): Optional hash or checksum algorithm to use to validate
            shards. Defaults to ``None``.
        keep_zip (bool): Whether to keep or delete the compressed form when decompressing
            downloaded shards. If ``False``, keep iff remote is local or no remote. Defaults to
            ``False``.
        samples_per_epoch (int, optional): Provide this field iff you are weighting sub-datasets
            proportionally. Defaults to ``None``.
        predownload (int, optional): Target number of samples ahead to download the shards of while
            iterating. Defaults to ``100_000``.
        cache_limit (int, optional): Maximum size in bytes of this StreamingDataset's shard cache.
            Before downloading a shard, the least recently used resident shard(s) may be evicted
            (deleted from the local cache) in order to stay under the limit. Set to ``None`` to
            disable shard eviction. Defaults to ``None``.
        partition_algo (str): Which partitioning algorithm to use. Defaults to ``orig``.
        num_canonical_nodes (int, optional): Canonical number of nodes for shuffling with
            resumption. Defaults to ``None``, which is interpreted as the number of nodes of the
            initial run.
        batch_size (int, optional): Batch size of its DataLoader, which affects how the dataset is
            partitioned over the workers. Defaults to ``None``.
        shuffle (bool): Whether to iterate over the samples in randomized order. Defaults to
            ``False``.
        shuffle_algo (str): Which shuffling algorithm to use. Defaults to ``py1b``.
        shuffle_seed (int): Seed for Deterministic data shuffling. Defaults to ``9176``.
        shuffle_block_size (int): Unit of shuffle. Defaults to ``1 << 18``.
    """

    def __getitem__(self, idx: int) -> Any:
        """Get the sample at the index.

        Args:
            idx (int): Sample index.

        Returns:
            Any: The sample.
        """
        obj = super().__getitem__(idx)
        # Processing goes here.
        return obj


class StreamingOutsideGIWebVid(StreamingDataset):
    """Streaming WebVid dataset.

    Videos are stored "outside" the shards, as a file per video. The extra download happens in
    __getitem__ ("GI"), when samples are requested by the dataloader.

    Args:
        remote (str, optional): Remote path or directory to download the dataset from. If ``None``,
            its data must exist locally. StreamingDataset uses either ``streams`` or
            ``remote``/``local``. Defaults to ``None``.
        local (str, optional): Local working directory to download shards to. This is where shards
            are cached while they are being used. Uses a temp directory if not set.
            StreamingDataset uses either ``streams`` or ``remote``/``local``. Defaults to ``None``.
        split (str, optional): Which dataset split to use, if any. If provided, we stream from/to
            the ``split`` subdirs of  ``remote`` and ``local``. Defaults to ``None``.
        download_retry (int): Number of download re-attempts before giving up. Defaults to ``2``.
        download_timeout (float): Number of seconds to wait for a shard to download before raising
            an exception. Defaults to ``60``.
        validate_hash (str, optional): Optional hash or checksum algorithm to use to validate
            shards. Defaults to ``None``.
        keep_zip (bool): Whether to keep or delete the compressed form when decompressing
            downloaded shards. If ``False``, keep iff remote is local or no remote. Defaults to
            ``False``.
        samples_per_epoch (int, optional): Provide this field iff you are weighting sub-datasets
            proportionally. Defaults to ``None``.
        predownload (int, optional): Target number of samples ahead to download the shards of while
            iterating. Defaults to ``100_000``.
        cache_limit (int, optional): Maximum size in bytes of this StreamingDataset's shard cache.
            Before downloading a shard, the least recently used resident shard(s) may be evicted
            (deleted from the local cache) in order to stay under the limit. Set to ``None`` to
            disable shard eviction. Defaults to ``None``.
        partition_algo (str): Which partitioning algorithm to use. Defaults to ``orig``.
        num_canonical_nodes (int, optional): Canonical number of nodes for shuffling with
            resumption. Defaults to ``None``, which is interpreted as the number of nodes of the
            initial run.
        batch_size (int, optional): Batch size of its DataLoader, which affects how the dataset is
            partitioned over the workers. Defaults to ``None``.
        shuffle (bool): Whether to iterate over the samples in randomized order. Defaults to
            ``False``.
        shuffle_algo (str): Which shuffling algorithm to use. Defaults to ``py1b``.
        shuffle_seed (int): Seed for Deterministic data shuffling. Defaults to ``9176``.
        shuffle_block_size (int): Unit of shuffle. Defaults to ``1 << 18``.
        extra_local (str, optional): Base destination of extra local sample downloads.
        extra_remote (str, optional): Base source of extra remote sample downloads.
    """

    def __init__(self,
                 *,
                 remote: Optional[str] = None,
                 local: Optional[str] = None,
                 split: Optional[str] = None,
                 download_retry: int = 2,
                 download_timeout: float = 60,
                 validate_hash: Optional[str] = None,
                 keep_zip: bool = False,
                 samples_per_epoch: Optional[int] = None,
                 predownload: Optional[int] = 100_000,
                 cache_limit: Optional[int] = None,
                 partition_algo: str = 'orig',
                 num_canonical_nodes: Optional[int] = None,
                 batch_size: Optional[int] = None,
                 shuffle: bool = False,
                 shuffle_algo: str = 'py1b',
                 shuffle_seed: int = 9176,
                 shuffle_block_size: int = 1 << 18,
                 extra_local: Optional[str] = None,
                 extra_remote: Optional[str] = None) -> None:
        super().__init__(remote=remote,
                         local=local,
                         split=split,
                         download_retry=download_retry,
                         download_timeout=download_timeout,
                         validate_hash=validate_hash,
                         keep_zip=keep_zip,
                         samples_per_epoch=samples_per_epoch,
                         predownload=predownload,
                         cache_limit=cache_limit,
                         partition_algo=partition_algo,
                         num_canonical_nodes=num_canonical_nodes,
                         batch_size=batch_size,
                         shuffle=shuffle,
                         shuffle_algo=shuffle_algo,
                         shuffle_seed=shuffle_seed,
                         shuffle_block_size=shuffle_block_size)

        # Videos are stored outside of their shards here.
        self.download_timeout = download_timeout
        self.extra_local = extra_local
        self.extra_remote = extra_remote

    def __getitem__(self, idx: int) -> Any:
        """Get the sample at the index.

        Args:
            idx (int): Sample index.

        Returns:
            Any: The sample.
        """
        obj = super().__getitem__(idx)

        if self.extra_local and self.extra_remote:
            rel_path = obj['content_path']
            local = os.path.join(self.extra_local, rel_path)
            remote = os.path.join(self.extra_remote, rel_path)
            if not os.path.exists(local):
                download_file(remote, local, self.download_timeout)
            with open(local, 'rb') as fp:
                content = fp.read()
            obj['content'] = content

        # Processing goes here.

        return obj


class StreamingOutsideDTWebVid(StreamingDataset):
    """Streaming WebVid dataset.

    Videos are stored "outside" the shards, as a file per video. The extra download happens in
    _download_thread ("DT"), when the download thread prefetches the sample.

    Args:
        remote (str, optional): Remote path or directory to download the dataset from. If ``None``,
            its data must exist locally. StreamingDataset uses either ``streams`` or
            ``remote``/``local``. Defaults to ``None``.
        local (str, optional): Local working directory to download shards to. This is where shards
            are cached while they are being used. Uses a temp directory if not set.
            StreamingDataset uses either ``streams`` or ``remote``/``local``. Defaults to ``None``.
        split (str, optional): Which dataset split to use, if any. If provided, we stream from/to
            the ``split`` subdirs of  ``remote`` and ``local``. Defaults to ``None``.
        download_retry (int): Number of download re-attempts before giving up. Defaults to ``2``.
        download_timeout (float): Number of seconds to wait for a shard to download before raising
            an exception. Defaults to ``60``.
        validate_hash (str, optional): Optional hash or checksum algorithm to use to validate
            shards. Defaults to ``None``.
        keep_zip (bool): Whether to keep or delete the compressed form when decompressing
            downloaded shards. If ``False``, keep iff remote is local or no remote. Defaults to
            ``False``.
        samples_per_epoch (int, optional): Provide this field iff you are weighting sub-datasets
            proportionally. Defaults to ``None``.
        predownload (int, optional): Target number of samples ahead to download the shards of while
            iterating. Defaults to ``100_000``.
        cache_limit (int, optional): Maximum size in bytes of this StreamingDataset's shard cache.
            Before downloading a shard, the least recently used resident shard(s) may be evicted
            (deleted from the local cache) in order to stay under the limit. Set to ``None`` to
            disable shard eviction. Defaults to ``None``.
        partition_algo (str): Which partitioning algorithm to use. Defaults to ``orig``.
        num_canonical_nodes (int, optional): Canonical number of nodes for shuffling with
            resumption. Defaults to ``None``, which is interpreted as the number of nodes of the
            initial run.
        batch_size (int, optional): Batch size of its DataLoader, which affects how the dataset is
            partitioned over the workers. Defaults to ``None``.
        shuffle (bool): Whether to iterate over the samples in randomized order. Defaults to
            ``False``.
        shuffle_algo (str): Which shuffling algorithm to use. Defaults to ``py1b``.
        shuffle_seed (int): Seed for Deterministic data shuffling. Defaults to ``9176``.
        shuffle_block_size (int): Unit of shuffle. Defaults to ``1 << 18``.
        extra_local (str, optional): Base destination of extra local sample downloads.
        extra_remote (str, optional): Base source of extra remote sample downloads.
    """

    def __init__(self,
                 *,
                 remote: Optional[str] = None,
                 local: Optional[str] = None,
                 split: Optional[str] = None,
                 download_retry: int = 2,
                 download_timeout: float = 60,
                 validate_hash: Optional[str] = None,
                 keep_zip: bool = False,
                 samples_per_epoch: Optional[int] = None,
                 predownload: Optional[int] = 100_000,
                 cache_limit: Optional[int] = None,
                 partition_algo: str = 'orig',
                 num_canonical_nodes: Optional[int] = None,
                 batch_size: Optional[int] = None,
                 shuffle: bool = False,
                 shuffle_algo: str = 'py1b',
                 shuffle_seed: int = 9176,
                 shuffle_block_size: int = 1 << 18,
                 extra_local: Optional[str] = None,
                 extra_remote: Optional[str] = None) -> None:
        super().__init__(remote=remote,
                         local=local,
                         split=split,
                         download_retry=download_retry,
                         download_timeout=download_timeout,
                         validate_hash=validate_hash,
                         keep_zip=keep_zip,
                         samples_per_epoch=samples_per_epoch,
                         predownload=predownload,
                         cache_limit=cache_limit,
                         partition_algo=partition_algo,
                         num_canonical_nodes=num_canonical_nodes,
                         batch_size=batch_size,
                         shuffle=shuffle,
                         shuffle_algo=shuffle_algo,
                         shuffle_seed=shuffle_seed,
                         shuffle_block_size=shuffle_block_size)

        # Videos are stored outside of their shards here.
        self.download_timeout = download_timeout
        self.extra_local = extra_local
        self.extra_remote = extra_remote

    def __getitem__(self, idx: int) -> Any:
        """Get the sample at the index.

        Args:
            idx (int): Sample index.

        Returns:
            Any: The sample.
        """
        obj = super().__getitem__(idx)

        if self.extra_local and self.extra_remote:
            rel_path = obj['content_path']
            local = os.path.join(self.extra_local, rel_path)
            remote = os.path.join(self.extra_remote, rel_path)
            if not os.path.exists(local):
                download_file(remote, local, self.download_timeout)
            with open(local, 'rb') as fp:
                content = fp.read()
            obj['content'] = content

        # Processing goes here.

        return obj

    def _download_thread(self, it: _IterState) -> None:
        """Download the relevant shards in the background while we are being iterated.

        This thread is started at the beginning of each epoch, and exits either when out of samples
        or when a new epoch is started, calling exit_threads() on its state (only one epoch is
        valid at a time).

        Each worker has its own download thread, which iterates ahead of the ready thread and yield
        loop.

        Args:
            it (_IterState): State of __iter__.
        """
        # Download loop.
        while True:
            # If we've started a new epoch early (__iter__ was called again), exit this thread
            # because there can only be one epoch at once.
            if it.is_exiting():
                break

            # If we're out of samples this epoch, exit this thread because we are done downloading.
            if it.download_index == it.total:
                break

            # If we are requested to only pre-download so many samples, if we have as many or more
            # downloaded already, we wait and check again later.
            if self.predownload is not None:
                samples_ahead = it.download_index - it.yield_index
                if self.predownload <= samples_ahead:
                    sleep(TICK)
                    continue

            # If we hit -1, we skip.
            sample_id = it.sample_ids[it.download_index]
            if sample_id == -1:
                it.download_index += 1
                continue

            # Download and decompress the shard for this sample, if not already done.
<<<<<<< HEAD
            shard_id, _ = self.index.find_sample(sample_id)
            self._download_shard(shard_id, False)
=======
            shard_id, _ = self.spanner[sample_id]
            self._download_or_skip_shard(shard_states_lock, shard_states, shard_id, False)
>>>>>>> b42f4a23

            # Predownload the sample's extra data.
            obj = super().__getitem__(sample_id)
            if self.extra_local and self.extra_remote:
                rel_path = obj['content_path']
                local = os.path.join(self.extra_local, rel_path)
                remote = os.path.join(self.extra_remote, rel_path)
                if not os.path.exists(local):
                    download_file(remote, local, self.download_timeout)

            # Step forward one sample.
            it.download_index += 1

        # Note that we exited.
        it.on_exit()<|MERGE_RESOLUTION|>--- conflicted
+++ resolved
@@ -339,13 +339,8 @@
                 continue
 
             # Download and decompress the shard for this sample, if not already done.
-<<<<<<< HEAD
-            shard_id, _ = self.index.find_sample(sample_id)
+            shard_id, _ = self.spanner[sample_id]
             self._download_shard(shard_id, False)
-=======
-            shard_id, _ = self.spanner[sample_id]
-            self._download_or_skip_shard(shard_states_lock, shard_states, shard_id, False)
->>>>>>> b42f4a23
 
             # Predownload the sample's extra data.
             obj = super().__getitem__(sample_id)
